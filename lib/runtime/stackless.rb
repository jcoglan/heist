module Heist
  class Runtime
    
    class Stackless
      def <<(frame)
        @current = frame
        @current = process! while incomplete?
        @current
      end
      
    private
      
      def process!
        expression, scope = @current.expression,
                            @current.scope
        
        if Body === @current
          limit = expression.size - 1
          expression.each_with_index do |expr, i|
            return Frame.new(expr, scope) if i == limit
            Heist.evaluate(expr, scope)
          end
        end
        
        case expression
        
<<<<<<< HEAD
          when Cons then
            return expression if expression.null?
            
            first = Heist.evaluate(expression.car, scope)
            raise SyntaxError.new("Expressions must begin with a procedure") unless Function === first
            
            value = first.call(scope, expression.cdr)
=======
          when List then
            first = Heist.evaluate(expression.first, scope)
            raise SyntaxError.new("Invalid expression: #{expression}") unless Function === first
            
            value = first.call(scope, expression.rest)
>>>>>>> d610c624
            return value unless Macro::Expansion === value
            
            expression.replace(value.expression)
            return Frame.new(value.expression, scope)
        
          when Identifier then
            scope[expression]
        
          else
            expression
        end
      end
      
      def incomplete?
        (Frame === @current) or (Binding === @current)
      end
    end
    
  end
end
<|MERGE_RESOLUTION|>--- conflicted
+++ resolved
@@ -24,21 +24,13 @@
         
         case expression
         
-<<<<<<< HEAD
           when Cons then
             return expression if expression.null?
             
             first = Heist.evaluate(expression.car, scope)
-            raise SyntaxError.new("Expressions must begin with a procedure") unless Function === first
+            raise SyntaxError.new("Invalid expression: #{expression}") unless Function === first
             
             value = first.call(scope, expression.cdr)
-=======
-          when List then
-            first = Heist.evaluate(expression.first, scope)
-            raise SyntaxError.new("Invalid expression: #{expression}") unless Function === first
-            
-            value = first.call(scope, expression.rest)
->>>>>>> d610c624
             return value unless Macro::Expansion === value
             
             expression.replace(value.expression)
