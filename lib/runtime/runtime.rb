--- conflicted
+++ resolved
@@ -8,19 +8,11 @@
     if LOG_STACK
       [Function, MetaFunction].each do |klass|
         old_call = klass.instance_method(:call)
-<<<<<<< HEAD
-        klass.__send__(:define_method, :call) do |scope, *args|
-          begin
-            puts scope.runtime.stack.size
-            scope.runtime.stack << self
-            result = old_call.bind(self)[scope, *args]
-=======
         klass.__send__(:define_method, :call) do |frame, scope, bindings|
           begin
             puts scope.runtime.stack.size
             scope.runtime.stack << self
             result = old_call.bind(self)[frame, scope, bindings]
->>>>>>> f1ea2243
             scope.runtime.stack.pop
             result
           rescue
